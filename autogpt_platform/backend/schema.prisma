--- conflicted
+++ resolved
@@ -28,7 +28,6 @@
   AnalyticsDetails             AnalyticsDetails[]
   AnalyticsMetrics             AnalyticsMetrics[]
   UserBlockCredit              UserBlockCredit[]
-  APIKeys                      APIKey[]
 
   AgentPreset AgentPreset[]
   UserAgent   UserAgent[]
@@ -37,6 +36,7 @@
   StoreListing           StoreListing[]
   StoreListingReview     StoreListingReview[]
   StoreListingSubmission StoreListingSubmission[]
+  APIKeys                      APIKey[]
 
   @@index([id])
   @@index([email])
@@ -384,7 +384,6 @@
   @@id(name: "creditTransactionIdentifier", [transactionKey, userId])
 }
 
-<<<<<<< HEAD
 //////////////////////////////////////////////////////////// 
 //////////////////////////////////////////////////////////// 
 //////////////   Store TABLES    ///////////////////////////
@@ -573,7 +572,8 @@
 
   @@index([storeListingId])
   @@index([Status])
-=======
+}
+
 enum APIKeyPermission {
   EXECUTE_GRAPH // Can execute agent graphs
   READ_GRAPH // Can get graph versions and details
@@ -611,5 +611,4 @@
   ACTIVE
   REVOKED
   SUSPENDED
->>>>>>> e6e47373
 }