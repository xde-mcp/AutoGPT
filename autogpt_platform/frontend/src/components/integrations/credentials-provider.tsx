--- conflicted
+++ resolved
@@ -41,12 +41,9 @@
   openweathermap: "OpenWeatherMap",
   open_router: "Open Router",
   pinecone: "Pinecone",
+  screenshotone: "ScreenshotOne",
   slant3d: "Slant3D",
-<<<<<<< HEAD
   smartlead: "SmartLead",
-=======
-  screenshotone: "ScreenshotOne",
->>>>>>> f44453be
   smtp: "SMTP",
   reddit: "Reddit",
   replicate: "Replicate",
