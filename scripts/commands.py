import browse
import json
import memory as mem
from datetime import datetime
import agent_manager as agents
import speak
from config import Config
import ai_functions as ai
from file_operations import read_file, write_to_file, append_to_file, delete_file
from execute_code import execute_python_file
from json_parser import fix_and_parse_json
from googlesearch import search
from googleapiclient.discovery import build
from googleapiclient.errors import HttpError

cfg = Config()


def get_command(response):
    """Parse the response and return the command name and arguments"""
    try:
        response_json = fix_and_parse_json(response)
        
        if "command" not in response_json:
            return "Error:" , "Missing 'command' object in JSON"
        
        command = response_json["command"]

        if "name" not in command:
            return "Error:", "Missing 'name' field in 'command' object"
        
        command_name = command["name"]

        # Use an empty dictionary if 'args' field is not present in 'command' object
        arguments = command.get("args", {})

        if not arguments:
            arguments = {}

        return command_name, arguments
    except json.decoder.JSONDecodeError:
        return "Error:", "Invalid JSON"
    # All other errors, return "Error: + error message"
    except Exception as e:
        return "Error:", str(e)


def execute_command(command_name, arguments):
    """Execute the command and return the response"""
    try:
        if command_name == "google":
            
            # Check if the Google API key is set and use the official search method
            # If the API key is not set or has only whitespaces, use the unofficial search method
            if cfg.google_api_key and (cfg.google_api_key.strip() if cfg.google_api_key else None):
                return google_official_search(arguments["input"])
            else:
                return google_search(arguments["input"])
        elif command_name == "memory_add":
            return commit_memory(arguments["string"])
        elif command_name == "memory_del":
            return delete_memory(arguments["key"])
        elif command_name == "memory_ovr":
            return overwrite_memory(arguments["key"], arguments["string"])
        elif command_name == "start_agent":
            return start_agent(
                arguments["name"],
                arguments["task"],
                arguments["prompt"])
        elif command_name == "message_agent":
            return message_agent(arguments["key"], arguments["message"])
        elif command_name == "list_agents":
            return list_agents()
        elif command_name == "delete_agent":
            return delete_agent(arguments["key"])
        elif command_name == "get_text_summary":
            return get_text_summary(arguments["url"], arguments["question"])
        elif command_name == "get_hyperlinks":
            return get_hyperlinks(arguments["url"])
        elif command_name == "read_file":
            return read_file(arguments["file"])
        elif command_name == "write_to_file":
            return write_to_file(arguments["file"], arguments["text"])
        elif command_name == "append_to_file":
            return append_to_file(arguments["file"], arguments["text"])
        elif command_name == "delete_file":
            return delete_file(arguments["file"])
        elif command_name == "browse_website":
            return browse_website(arguments["url"], arguments["question"])
        # TODO: Change these to take in a file rather than pasted code, if
        # non-file is given, return instructions "Input should be a python
        # filepath, write your code to file and try again"
        elif command_name == "evaluate_code":
            return ai.evaluate_code(arguments["code"])
        elif command_name == "improve_code":
            return ai.improve_code(arguments["suggestions"], arguments["code"])
        elif command_name == "write_tests":
            return ai.write_tests(arguments["code"], arguments.get("focus"))
        elif command_name == "execute_python_file":  # Add this command
            return execute_python_file(arguments["file"])
        elif command_name == "task_complete":
            shutdown()
        else:
            return f"Unknown command {command_name}"
    # All errors, return "Error: + error message"
    except Exception as e:
        return "Error: " + str(e)


def get_datetime():
    """Return the current date and time"""
    return "Current date and time: " + \
        datetime.now().strftime("%Y-%m-%d %H:%M:%S")


def google_search(query, num_results=8):
    """Return the results of a google search"""
    search_results = []
    for j in search(query, num_results=num_results):
        search_results.append(j)

    return json.dumps(search_results, ensure_ascii=False, indent=4)

def google_official_search(query, num_results=8):
    """Return the results of a google search using the official Google API"""
    from googleapiclient.discovery import build
    from googleapiclient.errors import HttpError
    import json

    try:
        # Get the Google API key and Custom Search Engine ID from the config file
        api_key = cfg.google_api_key
        custom_search_engine_id = cfg.custom_search_engine_id

        # Initialize the Custom Search API service
        service = build("customsearch", "v1", developerKey=api_key)
        
        # Send the search query and retrieve the results
        result = service.cse().list(q=query, cx=custom_search_engine_id, num=num_results).execute()

        # Extract the search result items from the response
        search_results = result.get("items", [])
        
        # Create a list of only the URLs from the search results
        search_results_links = [item["link"] for item in search_results]

    except HttpError as e:
        # Handle errors in the API call
        error_details = json.loads(e.content.decode())
        
        # Check if the error is related to an invalid or missing API key
        if error_details.get("error", {}).get("code") == 403 and "invalid API key" in error_details.get("error", {}).get("message", ""):
            return "Error: The provided Google API key is invalid or missing."
        else:
            return f"Error: {e}"

    # Return the list of search result URLs
    return search_results_links

<<<<<<< HEAD
def browse_website(url):
    """Return the results of a google search"""
    summary = get_text_summary(url)
=======
def browse_website(url, question):
    summary = get_text_summary(url, question)
>>>>>>> 8747ff64
    links = get_hyperlinks(url)

    # Limit links to 5
    if len(links) > 5:
        links = links[:5]

    result = f"""Website Content Summary: {summary}\n\nLinks: {links}"""

    return result


<<<<<<< HEAD
def get_text_summary(url):
    """Return the results of a google search"""
=======
def get_text_summary(url, question):
>>>>>>> 8747ff64
    text = browse.scrape_text(url)
    summary = browse.summarize_text(text, question)
    return """ "Result" : """ + summary


def get_hyperlinks(url):
    """Return the results of a google search"""
    link_list = browse.scrape_links(url)
    return link_list


def commit_memory(string):
    """Commit a string to memory"""
    _text = f"""Committing memory with string "{string}" """
    mem.permanent_memory.append(string)
    return _text


def delete_memory(key):
    """Delete a memory with a given key"""
    if key >= 0 and key < len(mem.permanent_memory):
        _text = "Deleting memory with key " + str(key)
        del mem.permanent_memory[key]
        print(_text)
        return _text
    else:
        print("Invalid key, cannot delete memory.")
        return None


def overwrite_memory(key, string):
    """Overwrite a memory with a given key and string"""
    if int(key) >= 0 and key < len(mem.permanent_memory):
        _text = "Overwriting memory with key " + \
            str(key) + " and string " + string
        mem.permanent_memory[key] = string
        print(_text)
        return _text
    else:
        print("Invalid key, cannot overwrite memory.")
        return None


def shutdown():
    """Shut down the program"""
    print("Shutting down...")
    quit()


def start_agent(name, task, prompt, model=cfg.fast_llm_model):
    """Start an agent with a given name, task, and prompt"""
    global cfg

    # Remove underscores from name
    voice_name = name.replace("_", " ")

    first_message = f"""You are {name}.  Respond with: "Acknowledged"."""
    agent_intro = f"{voice_name} here, Reporting for duty!"

    # Create agent
    if cfg.speak_mode:
        speak.say_text(agent_intro, 1)
    key, ack = agents.create_agent(task, first_message, model)

    if cfg.speak_mode:
        speak.say_text(f"Hello {voice_name}. Your task is as follows. {task}.")

    # Assign task (prompt), get response
    agent_response = message_agent(key, prompt)

    return f"Agent {name} created with key {key}. First response: {agent_response}"


def message_agent(key, message):
    """Message an agent with a given key and message"""
    global cfg
    agent_response = agents.message_agent(key, message)

    # Speak response
    if cfg.speak_mode:
        speak.say_text(agent_response, 1)

    return f"Agent {key} responded: {agent_response}"


def list_agents():
    """List all agents"""
    return agents.list_agents()


def delete_agent(key):
    """Delete an agent with a given key"""
    result = agents.delete_agent(key)
    if not result:
        return f"Agent {key} does not exist."
    return f"Agent {key} deleted."<|MERGE_RESOLUTION|>--- conflicted
+++ resolved
@@ -157,14 +157,9 @@
     # Return the list of search result URLs
     return search_results_links
 
-<<<<<<< HEAD
-def browse_website(url):
-    """Return the results of a google search"""
-    summary = get_text_summary(url)
-=======
 def browse_website(url, question):
+    """Browse a website and return the summary and links"""
     summary = get_text_summary(url, question)
->>>>>>> 8747ff64
     links = get_hyperlinks(url)
 
     # Limit links to 5
@@ -176,12 +171,8 @@
     return result
 
 
-<<<<<<< HEAD
-def get_text_summary(url):
+def get_text_summary(url, question):
     """Return the results of a google search"""
-=======
-def get_text_summary(url, question):
->>>>>>> 8747ff64
     text = browse.scrape_text(url)
     summary = browse.summarize_text(text, question)
     return """ "Result" : """ + summary
